--- conflicted
+++ resolved
@@ -5,11 +5,7 @@
 
 
 setup(name='flanker',
-<<<<<<< HEAD
-      version='0.3.20',
-=======
-      version='0.4.21',
->>>>>>> 9c77c3a1
+      version='0.3.21',
       description='Mailgun Parsing Tools',
       long_description=open('README.rst').read(),
       classifiers=[],
