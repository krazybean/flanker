--- conflicted
+++ resolved
@@ -5,11 +5,7 @@
 
 
 setup(name='flanker',
-<<<<<<< HEAD
-      version='0.3.6',
-=======
-      version='0.4.7',
->>>>>>> 1a132af0
+      version='0.3.7',
       description='Mailgun Parsing Tools',
       long_description=open('README.rst').read(),
       classifiers=[],
@@ -22,7 +18,6 @@
       include_package_data=True,
       zip_safe=True,
       install_requires=[
-<<<<<<< HEAD
           'chardet==1.0.1',
           'dnsq==1.0',
           'expiringdict==1.0',
@@ -33,17 +28,5 @@
           # IMPORTANT! Newer regex versions are a lot slower for
           # mime parsing (100x slower) so keep it as-is for now.
           'regex==0.1.20110315',
-=======
-          'chardet>=1.0.1',
-          'dnsq>=1.0',
-          'expiringdict>=1.0',
-          'mock>=1.0.1',
-          'nose>=1.2.1',
-          'WebOb>=0.9.8',
-          'redis>=2.7.1',
-          # IMPORTANT! Newer regex versions can be a lot slower for mime
-          # parsing (100x slower), keep that in mind when using newer versions
-          'regex>=0.1.20110315',
->>>>>>> 1a132af0
       ],
       )